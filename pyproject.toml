[build-system]
requires = ["hatchling"]
build-backend = "hatchling.build"

[project]
name = "yellhorn-mcp"
version = "0.3.0"
authors = [{ name = "Author" }]
description = "Yellhorn offers MCP tools to generate detailed workplans with Gemini 2.5 Pro or OpenAI models and to review diffs against them using your entire codebase as context."
readme = "README.md"
requires-python = ">=3.10"
classifiers = [
    "Programming Language :: Python :: 3",
    "Programming Language :: Python :: 3.10",
    "License :: OSI Approved :: MIT License",
    "Operating System :: OS Independent",
]
dependencies = [
    "mcp[cli]~=1.6.0",
    "google-genai~=1.8.0",
    "aiohttp~=3.11.14",
    "pydantic~=2.11.1",
    "openai~=1.23.6",
]

[project.optional-dependencies]
<<<<<<< HEAD
dev = ["black", "flake8", "isort", "pytest", "pytest-asyncio", "httpx", "pytest-cov"]
=======
dev = ["black", "flake8", "isort", "pytest", "pytest-asyncio", "httpx"]
>>>>>>> 8f3d6c6e

[project.scripts]
yellhorn-mcp = "yellhorn_mcp.cli:main"

[tool.black]
line-length = 100
target-version = ["py310"]

[tool.isort]
profile = "black"
line_length = 100

[tool.flake8]
max-line-length = 100
exclude = ["venv", ".git", "__pycache__", "build", "dist"]

[tool.hatch.build.targets.wheel]
packages = ["yellhorn_mcp"]<|MERGE_RESOLUTION|>--- conflicted
+++ resolved
@@ -24,11 +24,15 @@
 ]
 
 [project.optional-dependencies]
-<<<<<<< HEAD
-dev = ["black", "flake8", "isort", "pytest", "pytest-asyncio", "httpx", "pytest-cov"]
-=======
-dev = ["black", "flake8", "isort", "pytest", "pytest-asyncio", "httpx"]
->>>>>>> 8f3d6c6e
+dev = [
+    "black",
+    "flake8",
+    "isort",
+    "pytest",
+    "pytest-asyncio",
+    "httpx",
+    "pytest-cov",
+]
 
 [project.scripts]
 yellhorn-mcp = "yellhorn_mcp.cli:main"
