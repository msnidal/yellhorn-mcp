"""
Yellhorn MCP server implementation.

This module provides a Model Context Protocol (MCP) server that exposes Gemini 2.5 Pro
and OpenAI capabilities to Claude Code for software development tasks. It offers these primary tools:

1. create_workplan: Creates GitHub issues with detailed implementation plans based on
   your codebase and task description. The workplan is generated asynchronously and the
   issue is updated once it's ready.

2. create_worktree: Creates a git worktree with a linked branch for isolated development
   from an existing workplan issue.

3. get_workplan: Retrieves the workplan content (GitHub issue body) associated with the
   current Git worktree or specified issue number.

4. judge_workplan: Triggers an asynchronous code judgement for a Pull Request against its
   original workplan issue.

The server requires GitHub CLI to be installed and authenticated for GitHub operations.
"""

import asyncio
import json
import os
import re
from collections.abc import AsyncIterator
from contextlib import asynccontextmanager
from pathlib import Path
from typing import Any

from google import genai
<<<<<<< HEAD
from google.genai.types import GenerateContentResponseUsageMetadata
=======
>>>>>>> 8f3d6c6e

# OpenAI is imported conditionally inside app_lifespan when needed
from mcp import Resource
from mcp.server.fastmcp import Context, FastMCP
from pydantic import FileUrl

# Pricing configuration for models (USD per 1M tokens)
MODEL_PRICING = {
    # Gemini models
    "gemini-2.5-pro-preview-03-25": {
        "input": {"default": 1.25, "above_200k": 2.50},
        "output": {"default": 10.00, "above_200k": 15.00},
    },
    "gemini-2.5-flash-preview-04-17": {
        "input": {
            "default": 0.15,
            "above_200k": 0.15,  # Flash doesn't have different pricing tiers
        },
        "output": {
            "default": 3.50,
            "above_200k": 3.50,  # Flash doesn't have different pricing tiers
        },
    },
    # OpenAI models
    "gpt-4o": {
        "input": {"default": 5.00},  # $5 per 1M input tokens
        "output": {"default": 15.00},  # $15 per 1M output tokens
    },
    "gpt-4o-mini": {
        "input": {"default": 0.15},  # $0.15 per 1M input tokens
        "output": {"default": 0.60},  # $0.60 per 1M output tokens
    },
    "o4-mini": {
        "input": {"default": 1.1},  # $1.1 per 1M input tokens
        "output": {"default": 4.4},  # $4.4 per 1M output tokens
    },
    "o3": {
        "input": {"default": 10.0},  # $10 per 1M input tokens
        "output": {"default": 40.0},  # $40 per 1M output tokens
    },
}


def calculate_cost(model: str, input_tokens: int, output_tokens: int) -> float | None:
    """
    Calculates the estimated cost for a model API call.

    Args:
        model: The model name (Gemini or OpenAI).
        input_tokens: Number of input tokens used.
        output_tokens: Number of output tokens generated.

    Returns:
        The estimated cost in USD, or None if pricing is unavailable for the model.
    """
    pricing = MODEL_PRICING.get(model)
    if not pricing:
        return None

    # Determine which pricing tier to use based on token count
    input_tier = "above_200k" if input_tokens > 200_000 else "default"
    output_tier = "above_200k" if output_tokens > 200_000 else "default"

    # Calculate costs (convert to millions for rate multiplication)
    input_cost = (input_tokens / 1_000_000) * pricing["input"][input_tier]
    output_cost = (output_tokens / 1_000_000) * pricing["output"][output_tier]

    return input_cost + output_cost


def format_metrics_section(model: str, usage_metadata: Any) -> str:
    """
    Formats the completion metrics into a Markdown section.

    Args:
<<<<<<< HEAD
        model: The model name used for generation (Gemini or OpenAI).
        usage_metadata: Object containing token usage information.
                        Could be a GenerateContentResponseUsageMetadata object for Gemini
                        or a CompletionUsage object for OpenAI.
=======
        model: The Gemini model name used for generation.
        usage_metadata: Object containing token usage information.
                        Could be a dict or a GenerateContentResponseUsageMetadata object.
>>>>>>> 8f3d6c6e

    Returns:
        Formatted Markdown section with completion metrics.
    """
    na_metrics = "\n\n---\n## Completion Metrics\n*   **Model Used**: N/A\n*   **Input Tokens**: N/A\n*   **Output Tokens**: N/A\n*   **Total Tokens**: N/A\n*   **Estimated Cost**: N/A"

    if usage_metadata is None:
        return na_metrics

    # Handle different attribute names between Gemini and OpenAI usage metadata
    if model.startswith("gpt-") or model.startswith("o"):  # OpenAI models
        # Check if we have a proper CompletionUsage object
        if not hasattr(usage_metadata, "prompt_tokens") or not hasattr(
            usage_metadata, "completion_tokens"
        ):
            return na_metrics

        input_tokens = usage_metadata.prompt_tokens
        output_tokens = usage_metadata.completion_tokens
        total_tokens = usage_metadata.total_tokens
    else:  # Gemini models
<<<<<<< HEAD
        # Check if we have a proper GenerateContentResponseUsageMetadata object
        if not hasattr(usage_metadata, "prompt_token_count") or not hasattr(
            usage_metadata, "candidates_token_count"
        ):
            return na_metrics

        input_tokens = usage_metadata.prompt_token_count
        output_tokens = usage_metadata.candidates_token_count

        # Handle case where total_token_count is missing
        if hasattr(usage_metadata, "total_token_count"):
            total_tokens = usage_metadata.total_token_count
        else:
            # Calculate total if not provided
            total_tokens = input_tokens + output_tokens
=======
        input_tokens = usage_metadata.prompt_token_count
        output_tokens = usage_metadata.candidates_token_count
        total_tokens = usage_metadata.total_token_count
>>>>>>> 8f3d6c6e

    if input_tokens is None or output_tokens is None or total_tokens is None:
        return na_metrics

    cost = calculate_cost(model, input_tokens, output_tokens)
    cost_str = f"${cost:.4f}" if cost is not None else "N/A"

    return f"""\n\n---\n## Completion Metrics
*   **Model Used**: `{model}`
*   **Input Tokens**: {input_tokens}
*   **Output Tokens**: {output_tokens}
*   **Total Tokens**: {total_tokens}
*   **Estimated Cost**: {cost_str}"""


class YellhornMCPError(Exception):
    """Custom exception for Yellhorn MCP server."""


@asynccontextmanager
async def app_lifespan(server: FastMCP) -> AsyncIterator[dict[str, Any]]:
    """
    Lifespan context manager for the MCP server.

    Args:
        server: The FastMCP server instance.

    Yields:
        Dict with repository path, AI clients, and model.

    Raises:
        ValueError: If required API keys are not set or the repository is not valid.
    """
    # Get configuration from environment variables
    repo_path = os.getenv("REPO_PATH", ".")
    model = os.getenv("YELLHORN_MCP_MODEL", "gemini-2.5-pro-preview-03-25")
    is_openai_model = model.startswith("gpt-") or model.startswith("o")

    # Initialize clients based on the model type
    gemini_client = None
    openai_client = None

    # For Gemini models, require Gemini API key
    if not is_openai_model:
        gemini_api_key = os.getenv("GEMINI_API_KEY")
        if not gemini_api_key:
            raise ValueError("GEMINI_API_KEY is required for Gemini models")
        # Configure Gemini API
        gemini_client = genai.Client(api_key=gemini_api_key)
    # For OpenAI models, require OpenAI API key
    else:
        openai_api_key = os.getenv("OPENAI_API_KEY")
        if not openai_api_key:
            raise ValueError("OPENAI_API_KEY is required for OpenAI models")
        # Import here to avoid loading the module if not needed
        import httpx
        import openai

        # Configure OpenAI API with a custom httpx client to avoid proxy issues
        http_client = httpx.AsyncClient()
        openai_client = openai.AsyncOpenAI(api_key=openai_api_key, http_client=http_client)

    # Validate repository path
    repo_path = Path(repo_path).resolve()
    if not repo_path.exists():
        raise ValueError(f"Repository path {repo_path} does not exist")

    # Check if the path is a Git repository (either standard or worktree)
    if not is_git_repository(repo_path):
        raise ValueError(f"{repo_path} is not a Git repository")

    try:
        yield {
            "repo_path": repo_path,
            "gemini_client": gemini_client,
            "openai_client": openai_client,
            "model": model,
        }
    finally:
        pass


# Create the MCP server
mcp = FastMCP(
    name="yellhorn-mcp",
    dependencies=["google-genai~=1.8.0", "aiohttp~=3.11.14", "pydantic~=2.11.1", "openai~=1.23.6"],
    lifespan=app_lifespan,
)


async def list_resources(self, ctx: Context, resource_type: str | None = None) -> list[Resource]:
    """
    List resources (GitHub issues created by this tool).

    Args:
        ctx: Server context.
        resource_type: Optional resource type to filter by.

    Returns:
        List of resources (GitHub issues with yellhorn-mcp or yellhorn-review-subissue label).
    """
    repo_path: Path = ctx.request_context.lifespan_context["repo_path"]
    resources = []

    try:
        # Handle workplan resources
        if resource_type is None or resource_type == "yellhorn_workplan":
            # Get all issues with the yellhorn-mcp label
            json_output = await run_github_command(
                repo_path,
                ["issue", "list", "--label", "yellhorn-mcp", "--json", "number,title,url"],
            )

            # Parse the JSON output
            import json

            issues = json.loads(json_output)

            # Convert to Resource objects
            for issue in issues:
                # Use explicit constructor arguments to ensure parameter order is correct
                resources.append(
                    Resource(
                        uri=FileUrl(f"file://workplans/{str(issue['number'])}.md"),
                        name=f"Workplan #{issue['number']}: {issue['title']}",
                        mimeType="text/markdown",
                    )
                )

        # Handle judgement sub-issue resources
        if resource_type is None or resource_type == "yellhorn_judgement_subissue":
            # Get all issues with the yellhorn-judgement-subissue label
            json_output = await run_github_command(
                repo_path,
                [
                    "issue",
                    "list",
                    "--label",
                    "yellhorn-judgement-subissue",
                    "--json",
                    "number,title,url",
                ],
            )

            # Parse the JSON output
            import json

            issues = json.loads(json_output)

            # Convert to Resource objects
            for issue in issues:
                # Use explicit constructor arguments to ensure parameter order is correct
                resources.append(
                    Resource(
                        uri=FileUrl(f"file://judgements/{str(issue['number'])}.md"),
                        name=f"Judgement #{issue['number']}: {issue['title']}",
                        mimeType="text/markdown",
                    )
                )

        return resources
    except Exception as e:
        if ctx:  # Ensure ctx is not None before attempting to log
            await ctx.log(level="error", message=f"Failed to list resources: {str(e)}")
        return []


async def read_resource(
    self, ctx: Context, resource_id: str, resource_type: str | None = None
) -> str:
    """
    Get the content of a resource (GitHub issue).

    Args:
        ctx: Server context.
        resource_id: The issue number.
        resource_type: Optional resource type.

    Returns:
        The content of the GitHub issue as a string.
    """
    # Verify resource type if provided
    if resource_type is not None and resource_type not in [
        "yellhorn_workplan",
        "yellhorn_judgement_subissue",
    ]:
        raise ValueError(f"Unsupported resource type: {resource_type}")

    repo_path: Path = ctx.request_context.lifespan_context["repo_path"]

    try:
        # Fetch the issue content using the issue number as resource_id
        return await get_github_issue_body(repo_path, resource_id)
    except Exception as e:
        raise ValueError(f"Failed to get resource: {str(e)}")


# Register resource methods
mcp.list_resources = list_resources.__get__(mcp)
mcp.read_resource = read_resource.__get__(mcp)


async def run_git_command(repo_path: Path, command: list[str]) -> str:
    """
    Run a Git command in the repository.

    Args:
        repo_path: Path to the repository.
        command: Git command to run.

    Returns:
        Command output as string.

    Raises:
        YellhornMCPError: If the command fails.
    """
    try:
        proc = await asyncio.create_subprocess_exec(
            "git",
            *command,
            stdout=asyncio.subprocess.PIPE,
            stderr=asyncio.subprocess.PIPE,
            cwd=repo_path,
        )
        stdout, stderr = await proc.communicate()

        if proc.returncode != 0:
            error_msg = stderr.decode("utf-8").strip()
            raise YellhornMCPError(f"Git command failed: {error_msg}")

        return stdout.decode("utf-8").strip()
    except FileNotFoundError:
        raise YellhornMCPError("Git executable not found. Please ensure Git is installed.")


async def get_codebase_snapshot(repo_path: Path) -> tuple[list[str], dict[str, str]]:
    """
    Get a snapshot of the codebase, including file list and contents.

    Respects both .gitignore and .yellhornignore files. The .yellhornignore file
    uses the same pattern syntax as .gitignore and allows excluding additional files
    from the codebase snapshot provided to the AI.

    Args:
        repo_path: Path to the repository.

    Returns:
        Tuple of (file list, file contents dictionary).

    Raises:
        YellhornMCPError: If there's an error reading the files.
    """
    # Get list of all tracked and untracked files
    files_output = await run_git_command(repo_path, ["ls-files", "-c", "-o", "--exclude-standard"])
    file_paths = [f for f in files_output.split("\n") if f]

    # Check for .yellhornignore file
    yellhornignore_path = repo_path / ".yellhornignore"
    ignore_patterns = []
    if yellhornignore_path.exists() and yellhornignore_path.is_file():
        try:
            with open(yellhornignore_path, "r", encoding="utf-8") as f:
                for line in f:
                    line = line.strip()
                    # Skip empty lines and comments
                    if line and not line.startswith("#"):
                        ignore_patterns.append(line)
        except Exception as e:
            # Log but continue if there's an error reading .yellhornignore
            print(f"Warning: Error reading .yellhornignore file: {str(e)}")

    # Filter files based on .yellhornignore patterns
    if ignore_patterns:
        import fnmatch

        # Function definition for the is_ignored function that can be patched in tests
        def is_ignored(file_path: str) -> bool:
            for pattern in ignore_patterns:
                # Regular pattern matching (e.g., "*.log")
                if fnmatch.fnmatch(file_path, pattern):
                    return True

                # Special handling for directory patterns (ending with /)
                if pattern.endswith("/"):
                    # Match directories by name at the start of the path (e.g., "node_modules/...")
                    if file_path.startswith(pattern[:-1] + "/"):
                        return True
                    # Match directories anywhere in the path (e.g., ".../node_modules/...")
                    if "/" + pattern[:-1] + "/" in file_path:
                        return True
            return False

        # Create a filtered list using a list comprehension for better performance
        filtered_paths = []
        for f in file_paths:
            if not is_ignored(f):
                filtered_paths.append(f)
        file_paths = filtered_paths

    # Read file contents
    file_contents = {}
    for file_path in file_paths:
        full_path = repo_path / file_path
        try:
            # Skip binary files and directories
            if full_path.is_dir():
                continue

            # Simple binary file check
            try:
                with open(full_path, "r", encoding="utf-8") as f:
                    content = f.read()
                    file_contents[file_path] = content
            except UnicodeDecodeError:
                # Skip binary files
                continue
        except Exception as e:
            # Skip files we can't read but don't fail the whole operation
            continue

    return file_paths, file_contents


async def format_codebase_for_prompt(file_paths: list[str], file_contents: dict[str, str]) -> str:
    """
    Format the codebase information for inclusion in the prompt.

    Args:
        file_paths: List of file paths.
        file_contents: Dictionary mapping file paths to contents.

    Returns:
        Formatted string for prompt inclusion.
    """
    codebase_structure = "\n".join(file_paths)

    contents_section = []
    for file_path, content in file_contents.items():
        # Determine language for syntax highlighting
        extension = Path(file_path).suffix.lstrip(".")
        lang = extension if extension else "text"

        contents_section.append(f"**{file_path}**\n```{lang}\n{content}\n```\n")

    full_codebase_contents = "\n".join(contents_section)

    return f"""<codebase_structure>
{codebase_structure}
</codebase_structure>

<full_codebase_contents>
{full_codebase_contents}
</full_codebase_contents>"""


async def run_github_command(repo_path: Path, command: list[str]) -> str:
    """
    Run a GitHub CLI command in the repository.

    Args:
        repo_path: Path to the repository.
        command: GitHub CLI command to run.

    Returns:
        Command output as string.

    Raises:
        YellhornMCPError: If the command fails.
    """
    try:
        proc = await asyncio.create_subprocess_exec(
            "gh",
            *command,
            stdout=asyncio.subprocess.PIPE,
            stderr=asyncio.subprocess.PIPE,
            cwd=repo_path,
        )
        stdout, stderr = await proc.communicate()

        if proc.returncode != 0:
            error_msg = stderr.decode("utf-8").strip()
            raise YellhornMCPError(f"GitHub CLI command failed: {error_msg}")

        return stdout.decode("utf-8").strip()
    except FileNotFoundError:
        raise YellhornMCPError(
            "GitHub CLI not found. Please ensure 'gh' is installed and authenticated."
        )


async def ensure_label_exists(repo_path: Path, label: str, description: str = "") -> None:
    """
    Ensure a GitHub label exists, creating it if necessary.

    Args:
        repo_path: Path to the repository.
        label: Name of the label to create or ensure exists.
        description: Optional description for the label.

    Raises:
        YellhornMCPError: If there's an error creating the label.
    """
    try:
        command = ["label", "create", label, "-f"]
        if description:
            command.extend(["--description", description])

        await run_github_command(repo_path, command)
    except Exception as e:
        # Don't fail the main operation if label creation fails
        # Just log the error and continue
        print(f"Warning: Failed to create label '{label}': {str(e)}")
        # This is non-critical, so we don't raise an exception


async def update_github_issue(repo_path: Path, issue_number: str, body: str) -> None:
    """
    Update a GitHub issue with new content.

    Args:
        repo_path: Path to the repository.
        issue_number: The issue number to update.
        body: The new body content for the issue.

    Raises:
        YellhornMCPError: If there's an error updating the issue.
    """
    try:
        # Create a temporary file to hold the issue body
        temp_file = repo_path / f"issue_{issue_number}_update.md"
        with open(temp_file, "w", encoding="utf-8") as f:
            f.write(body)

        try:
            # Update the issue using the temp file
            await run_github_command(
                repo_path, ["issue", "edit", issue_number, "--body-file", str(temp_file)]
            )
        finally:
            # Clean up the temp file
            if temp_file.exists():
                temp_file.unlink()
    except Exception as e:
        raise YellhornMCPError(f"Failed to update GitHub issue: {str(e)}")


async def get_github_issue_body(repo_path: Path, issue_identifier: str) -> str:
    """
    Get the body content of a GitHub issue or PR.

    Args:
        repo_path: Path to the repository.
        issue_identifier: Either a URL of the GitHub issue/PR or just the issue number.

    Returns:
        The body content of the issue or PR.

    Raises:
        YellhornMCPError: If there's an error fetching the issue or PR.
    """
    try:
        # Determine if it's a URL or just an issue number
        if issue_identifier.startswith("http"):
            # It's a URL, extract the number and determine if it's an issue or PR
            issue_number = issue_identifier.split("/")[-1]

            if "/pull/" in issue_identifier:
                # For pull requests
                result = await run_github_command(
                    repo_path, ["pr", "view", issue_number, "--json", "body"]
                )
                # Parse JSON response to extract the body
                import json

                pr_data = json.loads(result)
                return pr_data.get("body", "")
            else:
                # For issues
                result = await run_github_command(
                    repo_path, ["issue", "view", issue_number, "--json", "body"]
                )
                # Parse JSON response to extract the body
                import json

                issue_data = json.loads(result)
                return issue_data.get("body", "")
        else:
            # It's just an issue number
            result = await run_github_command(
                repo_path, ["issue", "view", issue_identifier, "--json", "body"]
            )
            # Parse JSON response to extract the body
            import json

            issue_data = json.loads(result)
            return issue_data.get("body", "")
    except Exception as e:
        raise YellhornMCPError(f"Failed to fetch GitHub issue/PR content: {str(e)}")


async def get_git_diff(repo_path: Path, base_ref: str, head_ref: str) -> str:
    """
    Get the diff content between two git references.

    Args:
        repo_path: Path to the repository.
        base_ref: Base Git ref (commit SHA, branch name, tag) for comparison.
        head_ref: Head Git ref (commit SHA, branch name, tag) for comparison.

    Returns:
        The diff content between the two references.

    Raises:
        YellhornMCPError: If there's an error generating the diff.
    """
    try:
        # Generate the diff between the specified references
        result = await run_git_command(repo_path, ["diff", f"{base_ref}..{head_ref}"])
        return result
    except Exception as e:
        raise YellhornMCPError(f"Failed to generate git diff: {str(e)}")


async def get_github_pr_diff(repo_path: Path, pr_url: str) -> str:
    """
    Get the diff content of a GitHub PR.

    Args:
        repo_path: Path to the repository.
        pr_url: URL of the GitHub PR.

    Returns:
        The diff content of the PR.

    Raises:
        YellhornMCPError: If there's an error fetching the PR diff.
    """
    try:
        # Extract PR number from URL
        pr_number = pr_url.split("/")[-1]

        # Fetch PR diff using GitHub CLI
        result = await run_github_command(repo_path, ["pr", "diff", pr_number])
        return result
    except Exception as e:
        raise YellhornMCPError(f"Failed to fetch GitHub PR diff: {str(e)}")


async def create_github_subissue(
    repo_path: Path, parent_issue_number: str, title: str, body: str, labels: list[str]
) -> str:
    """
    Create a GitHub sub-issue with reference to the parent issue.

    Args:
        repo_path: Path to the repository.
        parent_issue_number: The parent issue number to reference.
        title: The title for the sub-issue.
        body: The body content for the sub-issue.
        labels: List of labels to apply to the sub-issue.

    Returns:
        The URL of the created sub-issue.

    Raises:
        YellhornMCPError: If there's an error creating the sub-issue.
    """
    try:
        # Ensure the yellhorn-judgement-subissue label exists
        await ensure_label_exists(
            repo_path, "yellhorn-judgement-subissue", "Judgement sub-issues created by yellhorn-mcp"
        )

        # Add the parent issue reference to the body
        body_with_reference = f"Parent Workplan: #{parent_issue_number}\n\n{body}"

        # Create a temporary file to hold the issue body
        temp_file = repo_path / f"subissue_{parent_issue_number}_judgement.md"
        with open(temp_file, "w", encoding="utf-8") as f:
            f.write(body_with_reference)

        try:
            # Create the issue with all specified labels plus the judgement subissue label
            all_labels = list(labels) + ["yellhorn-judgement-subissue"]
            labels_arg = ",".join(all_labels)

            # Create the issue using GitHub CLI
            result = await run_github_command(
                repo_path,
                [
                    "issue",
                    "create",
                    "--title",
                    title,
                    "--body-file",
                    str(temp_file),
                    "--label",
                    labels_arg,
                ],
            )
            return result  # Returns the issue URL
        finally:
            # Clean up the temp file
            if temp_file.exists():
                temp_file.unlink()
    except Exception as e:
        raise YellhornMCPError(f"Failed to create GitHub sub-issue: {str(e)}")


async def post_github_pr_review(repo_path: Path, pr_url: str, review_content: str) -> str:
    """
    Post a review comment on a GitHub PR.

    Args:
        repo_path: Path to the repository.
        pr_url: URL of the GitHub PR.
        review_content: The content of the review to post.

    Returns:
        The URL of the posted review.

    Raises:
        YellhornMCPError: If there's an error posting the review.
    """
    try:
        # Extract PR number from URL
        pr_number = pr_url.split("/")[-1]

        # Create a temporary file to hold the review content
        temp_file = repo_path / f"pr_{pr_number}_review.md"
        with open(temp_file, "w", encoding="utf-8") as f:
            f.write(review_content)

        try:
            # Post the review using GitHub CLI
            result = await run_github_command(
                repo_path, ["pr", "review", pr_number, "--comment", "--body-file", str(temp_file)]
            )
            return f"Review posted successfully on PR {pr_url}"
        finally:
            # Clean up the temp file
            if temp_file.exists():
                temp_file.unlink()
    except Exception as e:
        raise YellhornMCPError(f"Failed to post GitHub PR review: {str(e)}")


async def process_workplan_async(
    repo_path: Path,
    gemini_client: genai.Client | None,
    openai_client: Any | None,
    model: str,
    title: str,
    issue_number: str,
    ctx: Context,
    detailed_description: str,
) -> None:
    """
    Process workplan generation asynchronously and update the GitHub issue.

    Args:
        repo_path: Path to the repository.
        gemini_client: Gemini API client (None for OpenAI models).
        openai_client: OpenAI API client (None for Gemini models).
        model: Model name to use (Gemini or OpenAI).
        title: Title for the workplan.
        issue_number: GitHub issue number to update.
        ctx: Server context.
        detailed_description: Detailed description for the workplan.
    """
    try:
        # Get codebase snapshot
        file_paths, file_contents = await get_codebase_snapshot(repo_path)
        codebase_info = await format_codebase_for_prompt(file_paths, file_contents)

        # Construct prompt
        prompt = f"""You are an expert software developer tasked with creating a detailed workplan that will be published as a GitHub issue.
        
{codebase_info}

<title>
{title}
</title>

<detailed_description>
{detailed_description}
</detailed_description>

Please provide a highly detailed workplan for implementing this task, considering the existing codebase.
Include specific files to modify, new files to create, and detailed implementation steps.
Respond directly with a clear, structured workplan with numbered steps, code snippets, and thorough explanations in Markdown. 
Your response will be published directly to a GitHub issue without modification, so please include:
- Detailed headers and Markdown sections
- Code blocks with appropriate language syntax highlighting
- Checkboxes for action items that can be marked as completed
- Any relevant diagrams or explanations

## Instructions for Workplan Structure

1. ALWAYS start your workplan with a "## Summary" section that provides a concise overview of the implementation approach (3-5 sentences max). This summary should:
   - State what will be implemented
   - Outline the general approach
   - Mention key files/components affected
   - Be focused enough to guide a sub-LLM that needs to understand the workplan without parsing the entire document

2. After the summary, include these clearly demarcated sections:
   - "## Implementation Steps" - A numbered or bulleted list of specific tasks
   - "## Technical Details" - Explanations of key design decisions and important considerations
   - "## Files to Modify" - List of existing files that will need changes, with brief descriptions
   - "## New Files to Create" - If applicable, list new files with their purpose

3. For each implementation step or file modification, include:
   - The specific code changes using formatted code blocks with syntax highlighting
   - Explanations of WHY each change is needed, not just WHAT to change
   - Detailed context that would help a less-experienced developer or LLM understand the change

The workplan should be comprehensive enough that a developer or AI assistant could implement it without additional context, and structured in a way that makes it easy for an LLM to quickly understand and work with the contained information.

IMPORTANT: Respond *only* with the Markdown content for the GitHub issue body. Do *not* wrap your entire response in a single Markdown code block (```). Start directly with the '## Summary' heading.
"""
        is_openai_model = model.startswith("gpt-") or model.startswith("o")
<<<<<<< HEAD

        # Call the appropriate API based on the model type
        if is_openai_model:
            if not openai_client:
                raise YellhornMCPError("OpenAI client not initialized. Is OPENAI_API_KEY set?")

            await ctx.log(
                level="info",
                message=f"Generating workplan with OpenAI API for title: {title} with model {model}",
            )

=======

        # Call the appropriate API based on the model type
        if is_openai_model:
            if not openai_client:
                raise YellhornMCPError("OpenAI client not initialized. Is OPENAI_API_KEY set?")

            await ctx.log(
                level="info",
                message=f"Generating workplan with OpenAI API for title: {title} with model {model}",
            )

>>>>>>> 8f3d6c6e
            # Convert the prompt to OpenAI messages format
            messages = [{"role": "user", "content": prompt}]

            # Call OpenAI API
            response = await openai_client.chat.completions.create(
                model=model,
                messages=messages,
            )

            # Extract content and usage
            workplan_content = response.choices[0].message.content
            usage_metadata = response.usage  # OpenAI usage object
        else:
            if gemini_client is None:
                raise YellhornMCPError("Gemini client not initialized. Is GEMINI_API_KEY set?")

            await ctx.log(
                level="info",
                message=f"Generating workplan with Gemini API for title: {title} with model {model}",
            )

            # Call Gemini API
            response = await gemini_client.aio.models.generate_content(model=model, contents=prompt)
            workplan_content = response.text

            # Capture usage metadata
            usage_metadata = getattr(response, "usage_metadata", {})

        if not workplan_content:
            api_name = "OpenAI" if is_openai_model else "Gemini"
            await update_github_issue(
                repo_path,
                issue_number,
                f"Failed to generate workplan: Received an empty response from {api_name} API.",
            )
            return

        # Format metrics section
        metrics_section = format_metrics_section(model, usage_metadata)

        # Add the title as header and append metrics to the final body
        full_body = f"# {title}\n\n{workplan_content}{metrics_section}"

        # Update the GitHub issue with the generated workplan and metrics
        await update_github_issue(repo_path, issue_number, full_body)
        await ctx.log(
            level="info",
            message=f"Successfully updated GitHub issue #{issue_number} with generated workplan and metrics",
        )

    except Exception as e:
        error_message = f"Failed to generate workplan: {str(e)}"
        await ctx.log(level="error", message=error_message)
        try:
            await update_github_issue(repo_path, issue_number, f"Error: {error_message}")
        except Exception as update_error:
            await ctx.log(
                level="error",
                message=f"Failed to update GitHub issue with error: {str(update_error)}",
            )


async def get_default_branch(repo_path: Path) -> str:
    """
    Determine the default branch name of the repository.

    Args:
        repo_path: Path to the repository.

    Returns:
        The name of the default branch (e.g., 'main', 'master').

    Raises:
        YellhornMCPError: If unable to determine the default branch.
    """
    try:
        # Try to get the default branch using git symbolic-ref
        result = await run_git_command(repo_path, ["symbolic-ref", "refs/remotes/origin/HEAD"])
        # The result is typically in the format "refs/remotes/origin/{branch_name}"
        return result.split("/")[-1]
    except YellhornMCPError:
        # Fallback for repositories that don't have origin/HEAD configured
        try:
            # Check if main exists
            await run_git_command(repo_path, ["rev-parse", "--verify", "main"])
            return "main"
        except YellhornMCPError:
            try:
                # Check if master exists
                await run_git_command(repo_path, ["rev-parse", "--verify", "master"])
                return "master"
            except YellhornMCPError:
                raise YellhornMCPError(
                    "Unable to determine default branch. Please ensure the repository has a default branch."
                )


def is_git_repository(path: Path) -> bool:
    """
    Check if a path is a Git repository (either standard or worktree).

    Args:
        path: Path to check.

    Returns:
        True if the path is a Git repository (either standard or worktree), False otherwise.
    """
    git_path = path / ".git"

    # Debug information could be logged here if needed
    # print(f"Checking git repo status for {path}. .git path: {git_path}")
    # print(f"Exists: {git_path.exists()}. Is file: {git_path.is_file() if git_path.exists() else False}. Is dir: {git_path.is_dir() if git_path.exists() else False}")

    # Not a git repo if .git doesn't exist
    if not git_path.exists():
        return False

    # Standard repository: .git is a directory
    if git_path.is_dir():
        return True

    # Git worktree: .git is a file that contains a reference to the actual git directory
    if git_path.is_file():
        return True

    return False


async def get_current_branch_and_issue(worktree_path: Path) -> tuple[str, str]:
    """
    Get the current branch name and associated issue number from a worktree.

    Args:
        worktree_path: Path to the worktree.

    Returns:
        Tuple of (branch_name, issue_number).

    Raises:
        YellhornMCPError: If not in a git repository, or branch name doesn't match expected format.
    """
    try:
        # Verify this is a git repository (either standard or worktree)
        if not is_git_repository(worktree_path):
            raise YellhornMCPError(
                "Not in a git repository. Please run this command from within a worktree created by create_workplan."
            )

        # Get the current branch name
        branch_name = await run_git_command(worktree_path, ["rev-parse", "--abbrev-ref", "HEAD"])

        # Extract issue number from branch name (format: issue-{number}-{title})
        match = re.match(r"issue-(\d+)-", branch_name)
        if not match:
            raise YellhornMCPError(
                f"Branch name '{branch_name}' does not match expected format 'issue-NUMBER-description'."
            )

        issue_number = match.group(1)
        return branch_name, issue_number
    except YellhornMCPError as e:
        if "not a git repository" in str(e).lower():
            raise YellhornMCPError(
                "Not in a git repository. Please run this command from within a worktree created by create_workplan."
            )
        raise


async def create_git_worktree(repo_path: Path, branch_name: str, issue_number: str) -> Path:
    """
    Create a git worktree for the specified branch.

    Args:
        repo_path: Path to the main repository.
        branch_name: Name of the branch to create in the worktree.
        issue_number: Issue number associated with the branch.

    Returns:
        Path to the created worktree.

    Raises:
        YellhornMCPError: If there's an error creating the worktree.
    """
    try:
        # Generate a unique worktree path alongside the main repo
        worktree_path = Path(f"{repo_path}-worktree-{issue_number}")

        # Get the default branch to create the new branch from
        default_branch = await get_default_branch(repo_path)

        # Use gh issue develop to create and link the branch to the issue
        # This ensures proper association in the GitHub UI's 'Development' section
        await run_github_command(
            repo_path,
            [
                "issue",
                "develop",
                issue_number,
                "--name",
                branch_name,
                "--base-branch",
                default_branch,
            ],
        )

        # Now create the worktree with that branch
        await run_git_command(
            repo_path,
            ["worktree", "add", "--track", "-b", branch_name, str(worktree_path), default_branch],
        )

        # Log for debugging purposes if needed
        # print(f"Created worktree at {worktree_path}")
        # git_path = worktree_path / ".git"
        # print(f"Git path: {git_path}, Exists: {git_path.exists()}, Is file: {git_path.is_file()}, Is dir: {git_path.is_dir()}")

        return worktree_path
    except Exception as e:
        raise YellhornMCPError(f"Failed to create git worktree: {str(e)}")


async def generate_branch_name(title: str, issue_number: str) -> str:
    """
    Generate a suitable branch name from an issue title and number.

    Args:
        title: The title of the issue.
        issue_number: The issue number.

    Returns:
        A slugified branch name in the format 'issue-{number}-{slugified-title}'.
    """
    # Convert title to lowercase
    slug = title.lower()

    # Replace spaces and special characters with hyphens
    import re

    slug = re.sub(r"[^a-z0-9]+", "-", slug)

    # Remove leading and trailing hyphens
    slug = slug.strip("-")

    # Truncate if too long (leave room for the prefix)
    max_length = 50 - len(f"issue-{issue_number}-")
    if len(slug) > max_length:
        slug = slug[:max_length]

    # Assemble the branch name
    branch_name = f"issue-{issue_number}-{slug}"

    return branch_name


@mcp.tool(
    name="create_workplan",
    description="Create a detailed workplan for implementing a task based on the current codebase. Creates a GitHub issue with customizable title and detailed description, labeled with 'yellhorn-mcp'.",
)
async def create_workplan(
    title: str,
    detailed_description: str,
    ctx: Context,
) -> str:
    """
    Create a workplan based on the provided title and detailed description.
    Creates a GitHub issue and processes the workplan generation asynchronously.

    Args:
        title: Title for the GitHub issue (will be used as issue title and header).
        detailed_description: Detailed description for the workplan.
        ctx: Server context with repository path and model.

    Returns:
        JSON string containing the GitHub issue URL.

    Raises:
        YellhornMCPError: If there's an error creating the workplan.
    """
    repo_path: Path = ctx.request_context.lifespan_context["repo_path"]
    gemini_client = ctx.request_context.lifespan_context.get("gemini_client")
    openai_client = ctx.request_context.lifespan_context.get("openai_client")
    model: str = ctx.request_context.lifespan_context["model"]

    try:
        # Ensure the yellhorn-mcp label exists
        await ensure_label_exists(repo_path, "yellhorn-mcp", "Issues created by yellhorn-mcp")

        # Prepare initial body with the title and detailed description
        initial_body = f"# {title}\n\n## Description\n{detailed_description}\n\n*Generating detailed workplan, please wait...*"

        # Create a GitHub issue with the yellhorn-mcp label
        issue_url = await run_github_command(
            repo_path,
            [
                "issue",
                "create",
                "--title",
                title,
                "--body",
                initial_body,
                "--label",
                "yellhorn-mcp",
            ],
        )

        # Extract issue number and URL
        await ctx.log(
            level="info",
            message=f"GitHub issue created: {issue_url}",
        )
        issue_number = issue_url.split("/")[-1]

        # Start async processing
        asyncio.create_task(
            process_workplan_async(
                repo_path,
                gemini_client,
                openai_client,
                model,
                title,
                issue_number,
                ctx,
                detailed_description=detailed_description,
            )
        )

        # Return the issue URL as JSON
        result = {
            "issue_url": issue_url,
            "issue_number": issue_number,
        }
        return json.dumps(result)

    except Exception as e:
        raise YellhornMCPError(f"Failed to create GitHub issue: {str(e)}")


@mcp.tool(
    name="create_worktree",
    description="Creates a git worktree with a linked branch for isolated development from a workplan issue.",
)
async def create_worktree(
    issue_number: str,
    ctx: Context,
) -> str:
    """
    Create a git worktree with a linked branch for isolated development from a workplan issue.

    Args:
        issue_number: The GitHub issue number for the workplan.
        ctx: Server context with repository path.

    Returns:
        JSON string containing the worktree path and branch name.

    Raises:
        YellhornMCPError: If there's an error creating the worktree.
    """
    repo_path: Path = ctx.request_context.lifespan_context["repo_path"]

    try:
        # Fetch the issue details
        try:
            issue_data = await run_github_command(
                repo_path, ["issue", "view", issue_number, "--json", "title,url"]
            )
            import json

            issue_json = json.loads(issue_data)
            issue_title = issue_json.get("title", "")
            issue_url = issue_json.get("url", "")
        except Exception as e:
            raise YellhornMCPError(
                f"Failed to fetch issue details for issue #{issue_number}: {str(e)}"
            )

        # Generate a branch name for the issue
        branch_name = await generate_branch_name(issue_title, issue_number)

        # Create a git worktree with the branch
        try:
            await ctx.log(
                level="info",
                message=f"Creating worktree with branch '{branch_name}' for issue #{issue_number}",
            )
            worktree_path = await create_git_worktree(repo_path, branch_name, issue_number)
            await ctx.log(
                level="info",
                message=f"Worktree created at '{worktree_path}' with branch '{branch_name}' for issue #{issue_number}",
            )
        except Exception as e:
            raise YellhornMCPError(f"Failed to create worktree for issue #{issue_number}: {str(e)}")

        # Return the worktree path and branch name as JSON
        result = {
            "worktree_path": str(worktree_path),
            "branch_name": branch_name,
            "issue_url": issue_url,
        }
        return json.dumps(result)

    except Exception as e:
        if isinstance(e, YellhornMCPError):
            raise
        raise YellhornMCPError(f"Failed to create worktree: {str(e)}")


@mcp.tool(
    name="get_workplan",
    description="Retrieves the workplan content (GitHub issue body) associated with a workplan.",
)
async def get_workplan(
    ctx: Context,
    issue_number: str,
) -> str:
    """
    Retrieve the workplan content (GitHub issue body) associated with a workplan.

    This tool fetches the content of a GitHub issue created by the 'generate_workplan' tool.
    It retrieves the detailed implementation plan from the specified issue number.

    Args:
        ctx: Server context.
        issue_number: The GitHub issue number for the workplan.

    Returns:
        The content of the workplan issue as a string.

    Raises:
        YellhornMCPError: If unable to fetch the issue content.
    """
    try:
        # Get the current working directory
        current_path = Path.cwd()

        await ctx.log(
            level="info",
            message=f"Fetching workplan for issue #{issue_number}.",
        )

        # Fetch the issue content
        workplan = await get_github_issue_body(current_path, issue_number)

        return workplan

    except Exception as e:
        raise YellhornMCPError(f"Failed to retrieve workplan: {str(e)}")


async def process_judgement_async(
    repo_path: Path,
    gemini_client: genai.Client | None,
    openai_client: Any | None,
    model: str,
    workplan: str,
    diff: str,
    base_ref: str,
    head_ref: str,
    workplan_issue_number: str | None,
    ctx: Context,
    base_commit_hash: str | None = None,
    head_commit_hash: str | None = None,
) -> str:
    """
    Process the judgement of a workplan and diff asynchronously, creating a GitHub sub-issue.

    Args:
        repo_path: Path to the repository.
        gemini_client: Gemini API client (None for OpenAI models).
        openai_client: OpenAI API client (None for Gemini models).
        model: Model name to use (Gemini or OpenAI).
        workplan: The original workplan.
        diff: The code diff to judge.
        base_ref: Base Git ref (commit SHA, branch name, tag) for comparison.
        head_ref: Head Git ref (commit SHA, branch name, tag) for comparison.
        workplan_issue_number: Optional GitHub issue number with the original workplan.
        ctx: Server context.
        base_commit_hash: Optional base commit hash for better reference in the output.
        head_commit_hash: Optional head commit hash for better reference in the output.

    Returns:
        The judgement content and URL of the created sub-issue.
    """
    try:
        # Get codebase snapshot for better context
        file_paths, file_contents = await get_codebase_snapshot(repo_path)
        codebase_info = await format_codebase_for_prompt(file_paths, file_contents)

        # Construct a more structured prompt
        prompt = f"""You are an expert code evaluator judging if a code diff correctly implements a workplan.

{codebase_info}

<Original Workplan>
{workplan}
</Original Workplan>

<Code Diff>
{diff}
</Code Diff>

<Comparison Data>
Base ref: {base_ref}{f" ({base_commit_hash})" if base_commit_hash else ""}
Head ref: {head_ref}{f" ({head_commit_hash})" if head_commit_hash else ""}
</Comparison Data>

Please judge if this code diff correctly implements the workplan and provide detailed feedback.
The diff represents changes between '{base_ref}' and '{head_ref}'.

Structure your response with these clear sections:

## Judgement Summary
Provide a concise overview of the implementation status.

## Completed Items
List which parts of the workplan have been successfully implemented in the diff.

## Missing Items
List which requirements from the workplan are not addressed in the diff.

## Incorrect Implementation
Identify any parts of the diff that implement workplan items incorrectly.

## Suggested Improvements / Issues
Note any code quality issues, potential bugs, or suggest alternative approaches.

## Intentional Divergence Notes
If the implementation intentionally deviates from the workplan for good reasons, explain those reasons.

IMPORTANT: Respond *only* with the Markdown content for the judgement. Do *not* wrap your entire response in a single Markdown code block (```). Start directly with the '## Judgement Summary' heading.
"""
        is_openai_model = model.startswith("gpt-") or model.startswith("o")

        # Call the appropriate API based on the model type
        if is_openai_model:
            if not openai_client:
                raise YellhornMCPError("OpenAI client not initialized. Is OPENAI_API_KEY set?")

            await ctx.log(
                level="info",
                message=f"Generating judgement with OpenAI API model {model}",
            )

            # Convert the prompt to OpenAI messages format
            messages = [{"role": "user", "content": prompt}]

            # Call OpenAI API
            response = await openai_client.chat.completions.create(
                model=model,
                messages=messages,
            )

            # Extract content and usage
            judgement_content = response.choices[0].message.content
            usage_metadata = response.usage  # OpenAI usage object
        else:
            if gemini_client is None:
                raise YellhornMCPError("Gemini client not initialized. Is GEMINI_API_KEY set?")

            await ctx.log(
                level="info",
                message=f"Generating judgement with Gemini API model {model}",
            )

            # Call Gemini API
            response = await gemini_client.aio.models.generate_content(model=model, contents=prompt)

            # Extract judgement and usage metadata
            judgement_content = response.text
            usage_metadata = getattr(response, "usage_metadata", {})

        if not judgement_content:
            api_name = "OpenAI" if is_openai_model else "Gemini"
            raise YellhornMCPError(f"Received an empty response from {api_name} API.")

        # Format metrics section
        metrics_section = format_metrics_section(model, usage_metadata)

        if workplan_issue_number:
            # Create a title for the sub-issue
            # Use commit hashes if available, otherwise use the ref names
            base_display = f"{base_ref} ({base_commit_hash})" if base_commit_hash else base_ref
            head_display = f"{head_ref} ({head_commit_hash})" if head_commit_hash else head_ref
            judgement_title = (
                f"Judgement: {base_display}..{head_display} for Workplan #{workplan_issue_number}"
            )

            # Add metadata to the judgement content with commit hashes
            base_hash_info = f" (`{base_commit_hash}`)" if base_commit_hash else ""
            head_hash_info = f" (`{head_commit_hash}`)" if head_commit_hash else ""
            metadata = f"## Comparison Metadata\n- Base ref: `{base_ref}`{base_hash_info}\n- Head ref: `{head_ref}`{head_hash_info}\n- Workplan: #{workplan_issue_number}\n\n"

            # Combine metadata, judgement content and metrics
            judgement_with_metadata_and_metrics = metadata + judgement_content + metrics_section

            # Create a sub-issue
            await ctx.log(
                level="info",
                message=f"Creating GitHub sub-issue for judgement of workplan #{workplan_issue_number}",
            )
            subissue_url = await create_github_subissue(
                repo_path,
                workplan_issue_number,
                judgement_title,
                judgement_with_metadata_and_metrics,
                ["yellhorn-mcp"],
            )

            # Return both the judgement content and the sub-issue URL
            return f"Judgement sub-issue created: {subissue_url}\n\n{judgement_content}"
        else:
            # For direct output, include metrics
            return f"{judgement_content}{metrics_section}"

    except Exception as e:
        error_message = f"Failed to generate judgement: {str(e)}"
        await ctx.log(level="error", message=error_message)
        raise YellhornMCPError(error_message)


@mcp.tool(
    name="judge_workplan",
    description="Triggers an asynchronous code judgement comparing two git refs (branches or commits) against a workplan described in a GitHub issue. Creates a GitHub sub-issue with the judgement asynchronously after running (in the background).",
)
async def judge_workplan(
    ctx: Context,
    issue_number: str,
    base_ref: str = "main",
    head_ref: str = "HEAD",
) -> str:
    """
    Trigger an asynchronous code judgement comparing two git refs against a workplan.

    This tool fetches the original workplan from the specified GitHub issue, generates a diff
    between the specified git refs, and initiates an asynchronous AI judgement process that creates
    a GitHub sub-issue with the judgement.

    Args:
        ctx: Server context.
        issue_number: The GitHub issue number for the workplan.
        base_ref: Base Git ref (commit SHA, branch name, tag) for comparison. Defaults to 'main'.
        head_ref: Head Git ref (commit SHA, branch name, tag) for comparison. Defaults to 'HEAD'.

    Returns:
        A confirmation message that the judgement task has been initiated.

    Raises:
        YellhornMCPError: If errors occur during the judgement process.
    """
    try:
        # Get the current working directory
        current_path = Path.cwd()

        await ctx.log(
            level="info",
            message=f"Judging code for workplan issue #{issue_number}.",
        )

        # Resolve git references to commit hashes for better tracking
        base_commit_hash = await run_git_command(current_path, ["rev-parse", base_ref])
        head_commit_hash = await run_git_command(current_path, ["rev-parse", head_ref])

        # Fetch the workplan and generate diff for review
        workplan = await get_github_issue_body(current_path, issue_number)
        diff = await get_git_diff(current_path, base_ref, head_ref)

        # Check if diff is empty
        if not diff.strip():
            return f"No differences found between {base_ref} ({base_commit_hash}) and {head_ref} ({head_commit_hash}). Nothing to judge."

        # Trigger the judgement asynchronously
        gemini_client = ctx.request_context.lifespan_context.get("gemini_client")
        openai_client = ctx.request_context.lifespan_context.get("openai_client")
        model = ctx.request_context.lifespan_context["model"]

        asyncio.create_task(
            process_judgement_async(
                current_path,
                gemini_client,
                openai_client,
                model,
                workplan,
                diff,
                base_ref,
                head_ref,
                issue_number,
                ctx,
                base_commit_hash=base_commit_hash,
                head_commit_hash=head_commit_hash,
            )
        )

        return (
            f"Judgement task initiated comparing {base_ref} (`{base_commit_hash}`)..{head_ref} (`{head_commit_hash}`) "
            f"against workplan issue #{issue_number}. "
            f"Results will be posted as a GitHub sub-issue linked to the workplan."
        )

    except Exception as e:
        raise YellhornMCPError(f"Failed to trigger workplan judgement: {str(e)}")<|MERGE_RESOLUTION|>--- conflicted
+++ resolved
@@ -30,10 +30,6 @@
 from typing import Any
 
 from google import genai
-<<<<<<< HEAD
-from google.genai.types import GenerateContentResponseUsageMetadata
-=======
->>>>>>> 8f3d6c6e
 
 # OpenAI is imported conditionally inside app_lifespan when needed
 from mcp import Resource
@@ -109,16 +105,9 @@
     Formats the completion metrics into a Markdown section.
 
     Args:
-<<<<<<< HEAD
-        model: The model name used for generation (Gemini or OpenAI).
-        usage_metadata: Object containing token usage information.
-                        Could be a GenerateContentResponseUsageMetadata object for Gemini
-                        or a CompletionUsage object for OpenAI.
-=======
         model: The Gemini model name used for generation.
         usage_metadata: Object containing token usage information.
                         Could be a dict or a GenerateContentResponseUsageMetadata object.
->>>>>>> 8f3d6c6e
 
     Returns:
         Formatted Markdown section with completion metrics.
@@ -140,27 +129,9 @@
         output_tokens = usage_metadata.completion_tokens
         total_tokens = usage_metadata.total_tokens
     else:  # Gemini models
-<<<<<<< HEAD
-        # Check if we have a proper GenerateContentResponseUsageMetadata object
-        if not hasattr(usage_metadata, "prompt_token_count") or not hasattr(
-            usage_metadata, "candidates_token_count"
-        ):
-            return na_metrics
-
-        input_tokens = usage_metadata.prompt_token_count
-        output_tokens = usage_metadata.candidates_token_count
-
-        # Handle case where total_token_count is missing
-        if hasattr(usage_metadata, "total_token_count"):
-            total_tokens = usage_metadata.total_token_count
-        else:
-            # Calculate total if not provided
-            total_tokens = input_tokens + output_tokens
-=======
         input_tokens = usage_metadata.prompt_token_count
         output_tokens = usage_metadata.candidates_token_count
         total_tokens = usage_metadata.total_token_count
->>>>>>> 8f3d6c6e
 
     if input_tokens is None or output_tokens is None or total_tokens is None:
         return na_metrics
@@ -882,7 +853,6 @@
 IMPORTANT: Respond *only* with the Markdown content for the GitHub issue body. Do *not* wrap your entire response in a single Markdown code block (```). Start directly with the '## Summary' heading.
 """
         is_openai_model = model.startswith("gpt-") or model.startswith("o")
-<<<<<<< HEAD
 
         # Call the appropriate API based on the model type
         if is_openai_model:
@@ -894,19 +864,6 @@
                 message=f"Generating workplan with OpenAI API for title: {title} with model {model}",
             )
 
-=======
-
-        # Call the appropriate API based on the model type
-        if is_openai_model:
-            if not openai_client:
-                raise YellhornMCPError("OpenAI client not initialized. Is OPENAI_API_KEY set?")
-
-            await ctx.log(
-                level="info",
-                message=f"Generating workplan with OpenAI API for title: {title} with model {model}",
-            )
-
->>>>>>> 8f3d6c6e
             # Convert the prompt to OpenAI messages format
             messages = [{"role": "user", "content": prompt}]
 
